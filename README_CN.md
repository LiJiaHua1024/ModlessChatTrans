<<<<<<< HEAD
# ModlessChatTrans

## 无需模组的 Minecraft 实时聊天翻译器

---

[English](README.md) | 简体中文

厌倦了在 Minecraft 中看不懂其他玩家的外语消息？ **无需安装任何 Mod！** ModlessChatTrans
可以帮到你！这款轻量级工具可以让你无需离开游戏就能与来自世界各地的玩家交流。

**ModlessChatTrans** 是一款 **无需安装任何 Mod** 即可为 Minecraft 玩家提供实时聊天翻译的工具。

### 特点

- **无需 Mod**：无需安装任何Mod，ModlessChatTrans 通过读取 Minecraft 日志文件获取其他玩家发送的聊天消息，读取剪切板获取自己的聊天消息
- **实时翻译**：以极快的速度翻译聊天消息，让你在激烈的 PvP 中也能轻松沟通
- **高质量翻译**：使用先进的 LLMs 进行翻译，确保准确性和流畅度，即使是游戏缩写和俚语也能准确翻译
- **多种翻译服务支持**：支持多种翻译服务，例如 OpenAI、DeepL、Bing翻译 等
- **多种呈现方式**：支持三种其他玩家消息的翻译呈现方式：CustomTkinter GUI 界面、语音合成播报、HTTP Server
- **简单易用**：只需下载并运行 .exe 文件即可

### 功能

- **快速翻译其他玩家的消息**：实时捕捉并翻译他人发送的聊天信息
- **翻译并发送自己的消息**：在发送消息前自动将其翻译为目标语言

### 使用方法

#### **Windows 平台**:

1. 从发布页面下载 [最新版](https://github.com/LiJiaHua1024/ModlessChatTrans/releases/latest) .exe 文件
2. 运行 .exe 文件
3. 在程序的左下角选择界面语言
4. 按照要求填入信息：

- **Minecraft 日志文件夹**：Minecraft 游戏日志存放的位置（通常为 logs 文件夹）
- **翻译结果呈现方式**：显示翻译结果的方式
  - **图形界面**：创建一个简单的 GUI 界面显示翻译结果（最大消息数：在消息窗口中显示消息的最大数量）
  - **语音**：使用语音合成引擎将翻译结果播报出来
  - **HTTP服务器**：启动一个 HTTP 服务器，简化跨平台翻译结果的展示。大多数带有浏览器的电子设备现在都可以用作翻译内容的显示终端（HTTP端口：HTTP服务器的端口号）
- **源语言（留空自动）**：其他玩家消息的源语言（留空自动）
- **目标语言**：翻译结果的目标语言
- **LLM/DeepL/Bing**：选择使用的翻译服务
- **LLM相关选项**：
    - **API 地址**：LLM API 地址（OpenAI 兼容的 API 格式）
    - **API 密钥**：LLM API 密钥
    - **模型代号**：LLM 代号（OpenAI的模型代号详见[此处](https://platform.openai.com/docs/models)）
- **翻译玩家自己的消息**：是否翻译玩家自己的消息
  - **玩家消息源语言**：玩家自己的消息的源语言
  - **玩家消息目标语言**：玩家自己的消息的目标语言
- **始终置顶**：是否始终置顶 图形界面 窗口

5. 点击 “启动” ，启动 Minecraft 开始游玩
6. **接收消息**：当其他玩家发送消息时，程序会根据选择的呈现方式展示翻译结果
   **发送消息**：
   - 在 Minecraft 聊天框输入内容后，按下 `Ctrl + A` 全选，再按 `Ctrl + C` 复制内容（或 `Ctrl + X` 剪切）
   - 程序将翻译您的消息并复制到剪贴板，随后按下 `Ctrl + V` 将翻译后的内容粘贴回聊天框，再按 `Enter` 发送

#### **Linux 平台**

1. 从发布页面下载[最新版](https://github.com/LiJiaHua1024/ModlessChatTrans/releases/latest) “Source code” 归档文件
2. 解压下载的归档文件，进入解压后的文件夹
3. 运行 `pip3 install -r requirements.txt` 安装依赖
4. 运行 `python3 ./main.py` 启动程序
5. 按照 Windows 平台第3至第6步的操作执行

### 开发

ModlessChatTrans 使用纯 Python 编写。

### 许可证

本项目遵循 [GNU 通用公共许可证 第3版](https://www.gnu.org/licenses/gpl-3.0.zh-cn.html)。更多信息请参阅 [LICENSE](LICENSE)
文件。

### 贡献

本项目由[LiJiaHua1024](https://github.com/LiJiaHua1024)开发

### 联系方式

如有任何问题或建议，请联系：minecraft_benli@163.com
=======
## ModlessChatTrans

  ### 无模组 Minecraft 实时聊天翻译器

[English](README.md)|简体中文

厌倦了在 Minecraft 中看不懂其他玩家的外语消息？ ModlessChatTrans 可以帮到你！这款轻量级工具可以实时翻译聊天消息，让你无需离开游戏就能与来自世界各地的玩家交流。

  ### 特点

  - **无模组**：无需安装任何模组，ModlessChatTrans 通过读取 Minecraft 日志文件获取其他玩家发送的聊天消息，读取剪切板获取自己的聊天消息
  - **实时翻译**：以极快的速度翻译聊天消息，让你在激烈的 PvP 中也能轻松沟通
  - **高质量翻译**：使用先进的 LLM 进行翻译，确保准确性和流畅度，即使是游戏缩写和俚语也能准确翻译
  - **多种呈现方式**：支持三种其他玩家消息的翻译呈现方式：
    - **CustomTkinter GUI 界面**：使用 CustomTkinter 库创建一个简单的 GUI 界面显示翻译结果
    - **语音合成播报**：使用语音合成引擎将翻译结果播报出来
    - **HTTP Server**：使用 Flask 模块启动一个 HTTP 服务器，简化跨平台翻译结果的展示。大多数带有浏览器的电子设备现在都可以用作翻译内容的显示终端
  - **简单易用**：只需下载并运行 .exe 文件即可

  ### 功能

  - 将其他玩家发送的消息翻译成你的语言
  - 自己的消息经翻译后再发送
  - 支持多种语言翻译

  ### 使用方法

  **Windows 平台**:
  1. 从发布页面下载 [最新版](https://github.com/LiJiaHua1024/ModlessChatTrans/releases/latest) .exe 文件
  2. 运行 .exe 文件
  3. 在程序的左下角选择界面语言 
  4. 按照要求填入信息（可选择是否将自己的消息翻译后发送）
  5. 点击 “启动” ，启动 Minecraft 开始游玩
  6. 当其他玩家向您发送消息时，程序会展示翻译结果（展示方式取决于您对 “翻译结果呈现方式” 的选择）；当您想要发送消息时，请在 Minecraft 聊天框处把内容输入完毕后，依次按下 `Ctrl + A`、`Ctrl + C`（或 `Ctrl + X` ）将内容复制（或剪切）到剪切板（**注意：这个时候请不要发送！**），程序会获取到您的消息，并将翻译结果写入剪切板中。当程序提示“聊天消息已翻译，翻译结果已复制到剪贴板”，按下 `Ctrl + V`将剪切板的内容释放到聊天框。此时再按下 `Enter` 键发送消息

  **Linux 平台**
  1. 从发布页面下载[最新版](https://github.com/LiJiaHua1024/ModlessChatTrans/releases/latest) “Source code” 归档文件
  2. 提取下载的归档文件，进入提取后的文件夹
  3. 运行 `pip install -r requirements.txt` 安装依赖
  4. 运行 `python3 ./main.py` 启动程序
  5. 剩下的操作与 Windows 平台 的第3 - 6步相同

  ### 项目开发状态更新

  我一直在努力开发此程序，然而，在 1.1.1->2.0.0 版本中，我遇到了一些困难（详见分支`2.0.0-legacy`的README说明）
  
  由于这些原因，项目一直没有进展，经过考虑，我决定暂时放弃这个功能，在日后条件允许时再去实现。退而求其次，我选择通过监视剪切板的方式暂时作为翻译自己消息的解决方案

  对透明代理的尝试分支已重命名为`2.0.0-legacy`，新的`dev-2.0.0`分支正在快速开发，将尽快合并到`main`分支并推出2.0.0版本

  ### 开发

  ModlessChatTrans 使用纯 Python 编写。

  ### 许可证

  本项目遵循 [GNU 通用公共许可证 第3版](https://www.gnu.org/licenses/gpl-3.0.zh-cn.html)。更多信息请参阅 [LICENSE](LICENSE) 文件。 

  ### 贡献

  本项目由[LiJiaHua1024](https://github.com/LiJiaHua1024)开发

  ### 联系方式

  minecraft_benli@163.com

  
>>>>>>> f66f56cd
<|MERGE_RESOLUTION|>--- conflicted
+++ resolved
@@ -1,4 +1,3 @@
-<<<<<<< HEAD
 # ModlessChatTrans
 
 ## 无需模组的 Minecraft 实时聊天翻译器
@@ -81,73 +80,4 @@
 
 ### 联系方式
 
-如有任何问题或建议，请联系：minecraft_benli@163.com
-=======
-## ModlessChatTrans
-
-  ### 无模组 Minecraft 实时聊天翻译器
-
-[English](README.md)|简体中文
-
-厌倦了在 Minecraft 中看不懂其他玩家的外语消息？ ModlessChatTrans 可以帮到你！这款轻量级工具可以实时翻译聊天消息，让你无需离开游戏就能与来自世界各地的玩家交流。
-
-  ### 特点
-
-  - **无模组**：无需安装任何模组，ModlessChatTrans 通过读取 Minecraft 日志文件获取其他玩家发送的聊天消息，读取剪切板获取自己的聊天消息
-  - **实时翻译**：以极快的速度翻译聊天消息，让你在激烈的 PvP 中也能轻松沟通
-  - **高质量翻译**：使用先进的 LLM 进行翻译，确保准确性和流畅度，即使是游戏缩写和俚语也能准确翻译
-  - **多种呈现方式**：支持三种其他玩家消息的翻译呈现方式：
-    - **CustomTkinter GUI 界面**：使用 CustomTkinter 库创建一个简单的 GUI 界面显示翻译结果
-    - **语音合成播报**：使用语音合成引擎将翻译结果播报出来
-    - **HTTP Server**：使用 Flask 模块启动一个 HTTP 服务器，简化跨平台翻译结果的展示。大多数带有浏览器的电子设备现在都可以用作翻译内容的显示终端
-  - **简单易用**：只需下载并运行 .exe 文件即可
-
-  ### 功能
-
-  - 将其他玩家发送的消息翻译成你的语言
-  - 自己的消息经翻译后再发送
-  - 支持多种语言翻译
-
-  ### 使用方法
-
-  **Windows 平台**:
-  1. 从发布页面下载 [最新版](https://github.com/LiJiaHua1024/ModlessChatTrans/releases/latest) .exe 文件
-  2. 运行 .exe 文件
-  3. 在程序的左下角选择界面语言 
-  4. 按照要求填入信息（可选择是否将自己的消息翻译后发送）
-  5. 点击 “启动” ，启动 Minecraft 开始游玩
-  6. 当其他玩家向您发送消息时，程序会展示翻译结果（展示方式取决于您对 “翻译结果呈现方式” 的选择）；当您想要发送消息时，请在 Minecraft 聊天框处把内容输入完毕后，依次按下 `Ctrl + A`、`Ctrl + C`（或 `Ctrl + X` ）将内容复制（或剪切）到剪切板（**注意：这个时候请不要发送！**），程序会获取到您的消息，并将翻译结果写入剪切板中。当程序提示“聊天消息已翻译，翻译结果已复制到剪贴板”，按下 `Ctrl + V`将剪切板的内容释放到聊天框。此时再按下 `Enter` 键发送消息
-
-  **Linux 平台**
-  1. 从发布页面下载[最新版](https://github.com/LiJiaHua1024/ModlessChatTrans/releases/latest) “Source code” 归档文件
-  2. 提取下载的归档文件，进入提取后的文件夹
-  3. 运行 `pip install -r requirements.txt` 安装依赖
-  4. 运行 `python3 ./main.py` 启动程序
-  5. 剩下的操作与 Windows 平台 的第3 - 6步相同
-
-  ### 项目开发状态更新
-
-  我一直在努力开发此程序，然而，在 1.1.1->2.0.0 版本中，我遇到了一些困难（详见分支`2.0.0-legacy`的README说明）
-  
-  由于这些原因，项目一直没有进展，经过考虑，我决定暂时放弃这个功能，在日后条件允许时再去实现。退而求其次，我选择通过监视剪切板的方式暂时作为翻译自己消息的解决方案
-
-  对透明代理的尝试分支已重命名为`2.0.0-legacy`，新的`dev-2.0.0`分支正在快速开发，将尽快合并到`main`分支并推出2.0.0版本
-
-  ### 开发
-
-  ModlessChatTrans 使用纯 Python 编写。
-
-  ### 许可证
-
-  本项目遵循 [GNU 通用公共许可证 第3版](https://www.gnu.org/licenses/gpl-3.0.zh-cn.html)。更多信息请参阅 [LICENSE](LICENSE) 文件。 
-
-  ### 贡献
-
-  本项目由[LiJiaHua1024](https://github.com/LiJiaHua1024)开发
-
-  ### 联系方式
-
-  minecraft_benli@163.com
-
-  
->>>>>>> f66f56cd
+如有任何问题或建议，请联系：minecraft_benli@163.com